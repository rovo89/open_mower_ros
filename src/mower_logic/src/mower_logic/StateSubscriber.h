//
// Created by clemens on 29.11.24.
//

#ifndef STATESUBSCRIBER_H
#define STATESUBSCRIBER_H

#include "ros/ros.h"

template <typename MESSAGE>
class StateSubscriber {
 public:
  explicit StateSubscriber(const std::string &topic);

  void Start(ros::NodeHandle *n);

  MESSAGE getMessage();

  bool hasMessage();

  ros::Time getMessageTime();

  void setMessage(const MESSAGE &message);

 private:
  std::string topic_;
  std::mutex message_mutex_{};
  MESSAGE message_{};
  ros::Time last_message_time_{};
  bool has_message_ = false;
  ros::Subscriber subscriber_{};
};

template <typename MESSAGE>
StateSubscriber<MESSAGE>::StateSubscriber(const std::string &topic) : topic_{topic} {
}

template <typename MESSAGE>
void StateSubscriber<MESSAGE>::Start(ros::NodeHandle *n) {
<<<<<<< HEAD
    subscriber_ = n->subscribe(topic_, 10, &StateSubscriber::setMessage, this);
=======
  n->subscribe(topic_, 10, &StateSubscriber::setMessage, this);
>>>>>>> 862b556b
}

template <typename MESSAGE>
MESSAGE StateSubscriber<MESSAGE>::getMessage() {
  std::lock_guard<std::mutex> lk{message_mutex_};
  return message_;
}

template <typename MESSAGE>
bool StateSubscriber<MESSAGE>::hasMessage() {
  std::lock_guard<std::mutex> lk{message_mutex_};
  return has_message_;
}

template <typename MESSAGE>
ros::Time StateSubscriber<MESSAGE>::getMessageTime() {
  std::lock_guard<std::mutex> lk{message_mutex_};
  return last_message_time_;
}

template <typename MESSAGE>
void StateSubscriber<MESSAGE>::setMessage(const MESSAGE &message) {
  std::lock_guard<std::mutex> lk{message_mutex_};
  last_message_time_ = ros::Time::now();
  message_ = message;
  has_message_ = true;
}

#endif  // STATESUBSCRIBER_H<|MERGE_RESOLUTION|>--- conflicted
+++ resolved
@@ -37,11 +37,7 @@
 
 template <typename MESSAGE>
 void StateSubscriber<MESSAGE>::Start(ros::NodeHandle *n) {
-<<<<<<< HEAD
     subscriber_ = n->subscribe(topic_, 10, &StateSubscriber::setMessage, this);
-=======
-  n->subscribe(topic_, 10, &StateSubscriber::setMessage, this);
->>>>>>> 862b556b
 }
 
 template <typename MESSAGE>
