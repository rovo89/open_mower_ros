//
// Created by clemens on 31.07.24.
//

#ifndef MOWER_SERVICE_HPP
#define MOWER_SERVICE_HPP

#include <MowerServiceBase.hpp>

#include "../../SimRobot.h"

class MowerService : public MowerServiceBase {
 public:
  explicit MowerService(const uint16_t service_id, SimRobot &robot_);

 private:
<<<<<<< HEAD
 SimRobot &robot_;
 bool mower_running_ = false;
=======
  SimRobot &robot_;
>>>>>>> 862b556b
  void tick() override;

 protected:
  bool OnMowerEnabledChanged(const uint8_t &new_value) override;
};

#endif  // MOWER_SERVICE_HPP<|MERGE_RESOLUTION|>--- conflicted
+++ resolved
@@ -14,12 +14,8 @@
   explicit MowerService(const uint16_t service_id, SimRobot &robot_);
 
  private:
-<<<<<<< HEAD
  SimRobot &robot_;
  bool mower_running_ = false;
-=======
-  SimRobot &robot_;
->>>>>>> 862b556b
   void tick() override;
 
  protected:
